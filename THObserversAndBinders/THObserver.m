--- conflicted
+++ resolved
@@ -13,27 +13,13 @@
 #import <libkern/OSAtomic.h>
 
 @implementation THObserver {
-<<<<<<< HEAD
+    NSString *_keyPath;
+    dispatch_block_t _block;
+    
     // The reason this is __unsafe_unretained, rather than __weak, is so that
     // it's still valid when our magic deregistration routines, called from
     // the observed object's dealloc, fire.  If we use __weak, it's zeroed out
     // before our code runs.
-    // This is still a weak reference in effect, because it'll be zeroed out
-    // manually when the deregistration routines run.
-    __unsafe_unretained id _observedObject;
-    
-=======
->>>>>>> daa19e24
-    NSString *_keyPath;
-    dispatch_block_t _block;
-    
-    // The reason this is __unsafe_unretained instead of __weak is so that, if
-    // -stopObserving: is called _during_ _observedObject's deallocation, this
-    // ivar won't be zeroed out yet, and so we'll still be able to use it to
-    // degister for notifications.
-    // This does mean that it won't be zeroed out automatically, but we'd be in
-    // a dangerous state if that happened anyway (we'd be still registered
-    // for KVO on a deallocated object).
     __unsafe_unretained id _observedObject;
 }
 
